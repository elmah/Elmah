--- conflicted
+++ resolved
@@ -105,20 +105,6 @@
             // Load the basic information.
             //
 
-<<<<<<< HEAD
-            try
-            {
-                _hostName = Environment.MachineName;
-            }
-            catch (SecurityException)
-            {
-                // A SecurityException may occur in certain, possibly 
-                // user-modified, Medium trust environments.
-                _hostName = string.Empty;
-            }
-
-=======
->>>>>>> 5053377b
             _typeName = baseException.GetType().FullName;
             _message = baseException.Message;
             _source = baseException.Source;
