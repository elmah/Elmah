<?xml version="1.0" encoding="utf-8"?>
<Project DefaultTargets="Build" xmlns="http://schemas.microsoft.com/developer/msbuild/2003" ToolsVersion="4.0">
  <PropertyGroup>
    <ProjectType>Local</ProjectType>
    <ProductVersion>9.0.30729</ProductVersion>
    <SchemaVersion>2.0</SchemaVersion>
    <ProjectGuid>{C92DC151-A0BA-4A5E-A20E-620EC9C06AFF}</ProjectGuid>
    <Configuration Condition=" '$(Configuration)' == '' ">Debug</Configuration>
    <Platform Condition=" '$(Platform)' == '' ">AnyCPU</Platform>
    <ApplicationIcon>
    </ApplicationIcon>
    <AssemblyKeyContainerName>
    </AssemblyKeyContainerName>
    <AssemblyName>Elmah</AssemblyName>
    <AssemblyOriginatorKeyFile>
    </AssemblyOriginatorKeyFile>
    <DefaultClientScript>JScript</DefaultClientScript>
    <DefaultHTMLPageLayout>Grid</DefaultHTMLPageLayout>
    <DefaultTargetSchema>IE50</DefaultTargetSchema>
    <DelaySign>false</DelaySign>
    <OutputType>Library</OutputType>
    <RootNamespace>Elmah</RootNamespace>
    <RunPostBuildEvent>OnBuildSuccess</RunPostBuildEvent>
    <StartupObject>
    </StartupObject>
    <FileUpgradeFlags>
    </FileUpgradeFlags>
    <UpgradeBackupLocation>
    </UpgradeBackupLocation>
    <OldToolsVersion>3.5</OldToolsVersion>
    <TargetFrameworkVersion>v3.5</TargetFrameworkVersion>
    <PublishUrl>publish\</PublishUrl>
    <Install>true</Install>
    <InstallFrom>Disk</InstallFrom>
    <UpdateEnabled>false</UpdateEnabled>
    <UpdateMode>Foreground</UpdateMode>
    <UpdateInterval>7</UpdateInterval>
    <UpdateIntervalUnits>Days</UpdateIntervalUnits>
    <UpdatePeriodically>false</UpdatePeriodically>
    <UpdateRequired>false</UpdateRequired>
    <MapFileExtensions>true</MapFileExtensions>
    <ApplicationRevision>0</ApplicationRevision>
    <ApplicationVersion>1.0.0.%2a</ApplicationVersion>
    <IsWebBootstrapper>false</IsWebBootstrapper>
    <UseApplicationTrust>false</UseApplicationTrust>
    <BootstrapperEnabled>true</BootstrapperEnabled>
  </PropertyGroup>
  <PropertyGroup Condition=" '$(Configuration)|$(Platform)' == 'Debug|AnyCPU' ">
    <OutputPath>..\..\bin\net-3.5\Debug\</OutputPath>
    <AllowUnsafeBlocks>false</AllowUnsafeBlocks>
    <BaseAddress>285212672</BaseAddress>
    <CheckForOverflowUnderflow>false</CheckForOverflowUnderflow>
    <ConfigurationOverrideFile>
    </ConfigurationOverrideFile>
    <DefineConstants>TRACE;DEBUG;NET_3_5</DefineConstants>
    <DocumentationFile>Elmah.xml</DocumentationFile>
    <DebugSymbols>true</DebugSymbols>
    <FileAlignment>4096</FileAlignment>
    <NoStdLib>false</NoStdLib>
    <NoWarn>1591;618</NoWarn>
    <Optimize>false</Optimize>
    <RegisterForComInterop>false</RegisterForComInterop>
    <RemoveIntegerChecks>false</RemoveIntegerChecks>
    <TreatWarningsAsErrors>false</TreatWarningsAsErrors>
    <WarningLevel>4</WarningLevel>
    <DebugType>full</DebugType>
    <ErrorReport>prompt</ErrorReport>
    <CodeAnalysisRuleSet>AllRules.ruleset</CodeAnalysisRuleSet>
  </PropertyGroup>
  <PropertyGroup Condition=" '$(Configuration)|$(Platform)' == 'Release|AnyCPU' ">
    <OutputPath>..\..\bin\net-3.5\Release\</OutputPath>
    <AllowUnsafeBlocks>false</AllowUnsafeBlocks>
    <BaseAddress>285212672</BaseAddress>
    <CheckForOverflowUnderflow>false</CheckForOverflowUnderflow>
    <ConfigurationOverrideFile>
    </ConfigurationOverrideFile>
    <DefineConstants>TRACE;NET_3_5</DefineConstants>
    <DocumentationFile>Elmah.xml</DocumentationFile>
    <DebugSymbols>true</DebugSymbols>
    <FileAlignment>4096</FileAlignment>
    <NoStdLib>false</NoStdLib>
    <NoWarn>1591;618</NoWarn>
    <Optimize>true</Optimize>
    <RegisterForComInterop>false</RegisterForComInterop>
    <RemoveIntegerChecks>false</RemoveIntegerChecks>
    <TreatWarningsAsErrors>true</TreatWarningsAsErrors>
    <WarningLevel>4</WarningLevel>
    <DebugType>full</DebugType>
    <ErrorReport>prompt</ErrorReport>
    <CodeAnalysisRuleSet>AllRules.ruleset</CodeAnalysisRuleSet>
  </PropertyGroup>
  <ItemGroup>
    <Reference Include="Microsoft.JScript" />
    <Reference Include="Microsoft.Vsa" />
    <Reference Include="mysql.data, Version=6.1.3.0, Culture=neutral, PublicKeyToken=c5687fc88969c44d, processorArchitecture=MSIL">
      <SpecificVersion>False</SpecificVersion>
      <HintPath>..\..\lib\mysql.data.dll</HintPath>
    </Reference>
    <Reference Include="Npgsql, Version=2.0.6.0, Culture=neutral, PublicKeyToken=5d8b90d52f46fda7, processorArchitecture=MSIL">
      <SpecificVersion>False</SpecificVersion>
      <HintPath>..\..\lib\Npgsql.dll</HintPath>
    </Reference>
    <Reference Include="System">
      <Name>System</Name>
    </Reference>
    <Reference Include="System.configuration" />
    <Reference Include="System.Core">
      <RequiredTargetFramework>3.5</RequiredTargetFramework>
    </Reference>
    <Reference Include="System.Data">
      <Name>System.Data</Name>
    </Reference>
    <Reference Include="System.Data.OracleClient" />
    <Reference Include="System.Data.SQLite, Version=1.0.61.0, Culture=neutral, PublicKeyToken=db937bc2d44ff139, processorArchitecture=x86">
      <SpecificVersion>False</SpecificVersion>
      <HintPath>..\..\lib\System.Data.SQLite.DLL</HintPath>
    </Reference>
    <Reference Include="System.Data.SqlServerCe, Version=3.5.1.0, PublicKeyToken=89845dcd8080cc91" />
    <Reference Include="System.Web">
      <Name>System.Web</Name>
    </Reference>
    <Reference Include="System.Web.Abstractions" />
    <Reference Include="System.Web.Services">
      <Name>System.Web.Services</Name>
    </Reference>
    <Reference Include="System.Xml">
      <Name>System.XML</Name>
    </Reference>
    <Reference Include="System.Xml.Linq" />
  </ItemGroup>
  <ItemGroup>
    <Compile Include="AboutPage.cs" />
    <Compile Include="Apm.cs" />
    <Compile Include="ApplicationException.cs">
      <SubType>Code</SubType>
    </Compile>
    <Compile Include="AccessErrorLog.cs">
      <SubType>Code</SubType>
    </Compile>
    <Compile Include="AssemblyInfo.cs">
      <SubType>Code</SubType>
    </Compile>
    <Compile Include="Assertions\AssertionFactory.cs">
      <SubType>Code</SubType>
    </Compile>
    <Compile Include="Assertions\ComparisonAssertion.cs">
      <SubType>Code</SubType>
    </Compile>
    <Compile Include="Assertions\ComparisonResults.cs">
      <SubType>Code</SubType>
    </Compile>
    <Compile Include="Assertions\CompositeAssertion.cs">
      <SubType>Code</SubType>
    </Compile>
    <Compile Include="Assertions\DataBinder.cs">
      <SubType>Code</SubType>
    </Compile>
    <Compile Include="Assertions\DataBoundAssertion.cs">
      <SubType>Code</SubType>
    </Compile>
    <Compile Include="Assertions\DelegatedContextExpression.cs">
    </Compile>
    <Compile Include="Assertions\IAssertion.cs">
      <SubType>Code</SubType>
    </Compile>
    <Compile Include="Assertions\IContextExpression.cs">
    </Compile>
    <Compile Include="Assertions\IsNullAssertion.cs">
    </Compile>
    <Compile Include="Assertions\JScriptAssertion.cs">
    </Compile>
    <Compile Include="Assertions\LogicalAssertion.cs">
      <SubType>Code</SubType>
    </Compile>
    <Compile Include="Assertions\RegexMatchAssertion.cs">
      <SubType>Code</SubType>
    </Compile>
    <Compile Include="Assertions\StaticAssertion.cs">
      <SubType>Code</SubType>
    </Compile>
    <Compile Include="Assertions\TypeAssertion.cs">
      <SubType>Code</SubType>
    </Compile>
    <Compile Include="Assertions\UnaryNotAssertion.cs">
      <SubType>Code</SubType>
    </Compile>
    <Compile Include="Assertions\WebDataBindingExpression.cs">
    </Compile>
    <Compile Include="AsyncResult.cs" />
    <Compile Include="Build.cs">
    </Compile>
    <Compile Include="Configuration.cs">
    </Compile>
    <Compile Include="ConnectionStringHelper.cs">
    </Compile>
    <Compile Include="AboutPage.generated.cs">
      <DependentUpon>AboutPage.cshtml</DependentUpon>
      <AutoGen>True</AutoGen>
      <DesignTime>True</DesignTime>
    </Compile>
    <Compile Include="ErrorDetailPage.generated.cs">
      <DependentUpon>ErrorDetailPage.cshtml</DependentUpon>
      <AutoGen>True</AutoGen>
      <DesignTime>True</DesignTime>
    </Compile>
    <Compile Include="HelperResult.cs" />
    <Compile Include="MasterPage.generated.cs">
      <DependentUpon>MasterPage.cshtml</DependentUpon>
      <AutoGen>True</AutoGen>
      <DesignTime>True</DesignTime>
    </Compile>
    <Compile Include="Debug.cs">
      <SubType>Code</SubType>
    </Compile>
    <Compile Include="DelegatingHttpHandler.cs" />
    <Compile Include="DictionaryExtensions.cs" />
    <Compile Include="Elnumerable.cs" />
    <Compile Include="Environment.cs" />
    <Compile Include="Error.cs">
      <SubType>Code</SubType>
    </Compile>
    <Compile Include="ErrorDetailPage.cs" />
    <Compile Include="ErrorDigestRssHandler.cs">
    </Compile>
    <Compile Include="ErrorDisplay.cs">
    </Compile>
    <Compile Include="ErrorFilterConfiguration.cs">
      <SubType>Code</SubType>
    </Compile>
    <Compile Include="ErrorFilterModule.cs">
      <SubType>Code</SubType>
    </Compile>
    <Compile Include="ErrorFilterSectionHandler.cs">
      <SubType>Code</SubType>
    </Compile>
    <Compile Include="ErrorHtmlPage.cs" />
    <Compile Include="ErrorJson.cs">
    </Compile>
    <Compile Include="ErrorJsonHandler.cs">
    </Compile>
    <Compile Include="ErrorLog.cs">
      <SubType>Code</SubType>
    </Compile>
    <Compile Include="ErrorLogDataSourceAdapter.cs">
    </Compile>
    <Compile Include="ErrorLogDownloadHandler.cs">
    </Compile>
    <Compile Include="ErrorLogEntry.cs">
      <SubType>Code</SubType>
    </Compile>
    <Compile Include="ErrorLogModule.cs">
      <SubType>Code</SubType>
    </Compile>
    <Compile Include="ErrorLogPage.cs" />
    <Compile Include="ErrorLogPage.generated.cs">
      <AutoGen>True</AutoGen>
      <DesignTime>True</DesignTime>
      <DependentUpon>ErrorLogPage.cshtml</DependentUpon>
    </Compile>
    <Compile Include="ErrorLogPageFactory.cs">
      <SubType>Code</SubType>
    </Compile>
    <Compile Include="ErrorLogSectionHandler.cs">
    </Compile>
    <Compile Include="ErrorMailHtmlFormatter.cs">
      <SubType>Code</SubType>
    </Compile>
    <Compile Include="ErrorMailModule.cs">
      <SubType>Code</SubType>
    </Compile>
    <Compile Include="ErrorMailSectionHandler.cs">
    </Compile>
    <Compile Include="ErrorRssHandler.cs">
      <SubType>Code</SubType>
    </Compile>
    <Compile Include="ErrorSignal.cs">
    </Compile>
    <Compile Include="ErrorTextFormatter.cs">
      <SubType>Code</SubType>
    </Compile>
    <Compile Include="ErrorTweetModule.cs">
    </Compile>
    <Compile Include="ErrorTweetSectionHandler.cs">
    </Compile>
    <Compile Include="ErrorXml.cs">
    </Compile>
    <Compile Include="ErrorXmlHandler.cs">
    </Compile>
    <Compile Include="ExceptionFiltering.cs">
      <SubType>Code</SubType>
    </Compile>
    <Compile Include="FixIIS5xWildcardMappingModule.cs">
    </Compile>
    <Compile Include="HtmlLinkType.cs">
    </Compile>
    <Compile Include="HtmlString.cs" />
    <Compile Include="HttpModuleBase.cs">
    </Compile>
    <Compile Include="HttpModuleRegistry.cs">
      <SubType>Code</SubType>
    </Compile>
    <Compile Include="HttpStatus.cs">
    </Compile>
    <Compile Include="JetBrains.Annotations.cs">
    </Compile>
    <Compile Include="JsonTextWriter.cs">
    </Compile>
    <Compile Include="ManifestResourceHandler.cs">
      <SubType>Code</SubType>
    </Compile>
    <Compile Include="ManifestResourceHelper.cs">
    </Compile>
    <Compile Include="Mannex.cs" />
    <Compile Include="Mask.cs">
      <SubType>Code</SubType>
    </Compile>
    <Compile Include="MemoryErrorLog.cs">
      <SubType>Code</SubType>
    </Compile>
    <Compile Include="MsAjaxDeltaErrorLogModule.cs">
    </Compile>
    <Compile Include="MySqlErrorLog.cs" />
    <Compile Include="OracleErrorLog.cs">
      <SubType>Code</SubType>
    </Compile>
    <Compile Include="PgsqlErrorLog.cs" />
    <Compile Include="PoweredBy.cs">
      <SubType>Code</SubType>
    </Compile>
    <Compile Include="RazorTemplateBase.cs" />
    <Compile Include="ReverseComparer.cs">
      <SubType>Code</SubType>
    </Compile>
    <Compile Include="RssXml.cs" />
    <Compile Include="SccAttribute.cs">
      <SubType>Code</SubType>
    </Compile>
    <Compile Include="SccStamp.cs">
      <SubType>Code</SubType>
    </Compile>
    <Compile Include="SecurityConfiguration.cs">
    </Compile>
    <Compile Include="SecuritySectionHandler.cs">
    </Compile>
    <Compile Include="ServiceCenter.cs" />
    <Compile Include="ServiceContainer.cs" />
    <Compile Include="SimpleServiceProviderFactory.cs">
      <SubType>Code</SubType>
    </Compile>
    <Compile Include="SpeedBar.cs">
    </Compile>
    <Compile Include="SqlErrorLog.cs">
      <SubType>Code</SubType>
    </Compile>
    <Compile Include="SqlServerCompactErrorLog.cs" />
    <Compile Include="StringFormatter.cs">
    </Compile>
    <Compile Include="StringTranslation.cs">
    </Compile>
    <Compile Include="SQLiteErrorLog.cs">
    </Compile>
    <Compile Include="TestException.cs">
      <SubType>Code</SubType>
    </Compile>
<<<<<<< HEAD
    <Compile Include="TypeResolution.cs" />
=======
    <Compile Include="WebTemplateBase.cs" />
>>>>>>> cf19539f
    <Compile Include="XmlFileErrorLog.cs">
      <SubType>Code</SubType>
    </Compile>
    <Compile Include="XmlSerializer.cs" />
    <Compile Include="XmlText.cs" />
    <Content Include="SQLServer.sql">
    </Content>
    <EmbeddedResource Include="mkmdb.vbs">
    </EmbeddedResource>
    <Content Include="Oracle.sql">
    </Content>
    <EmbeddedResource Include="RemoteAccessError.htm">
    </EmbeddedResource>
    <EmbeddedResource Include="ErrorLog.css">
    </EmbeddedResource>
  </ItemGroup>
  <ItemGroup>
    <None Include="AboutPage.cshtml">
      <Generator>RazorGenerator</Generator>
      <LastGenOutput>AboutPage.generated.cs</LastGenOutput>
    </None>
    <None Include="ErrorDetailPage.cshtml">
      <Generator>RazorGenerator</Generator>
      <LastGenOutput>ErrorDetailPage.generated.cs</LastGenOutput>
    </None>
    <None Include="MasterPage.cshtml">
      <Generator>RazorGenerator</Generator>
      <LastGenOutput>MasterPage.generated.cs</LastGenOutput>
    </None>
    <None Include="ErrorLogPage.cshtml">
      <Generator>RazorGenerator</Generator>
      <LastGenOutput>ErrorLogPage.generated.cs</LastGenOutput>
    </None>
    <None Include="MySql.sql" />
    <None Include="Pgsql.sql" />
  </ItemGroup>
  <ItemGroup>
    <BootstrapperPackage Include="Microsoft.Net.Client.3.5">
      <Visible>False</Visible>
      <ProductName>.NET Framework 3.5 SP1 Client Profile</ProductName>
      <Install>false</Install>
    </BootstrapperPackage>
    <BootstrapperPackage Include="Microsoft.Net.Framework.3.5.SP1">
      <Visible>False</Visible>
      <ProductName>.NET Framework 3.5 SP1</ProductName>
      <Install>true</Install>
    </BootstrapperPackage>
    <BootstrapperPackage Include="Microsoft.Windows.Installer.3.1">
      <Visible>False</Visible>
      <ProductName>Windows Installer 3.1</ProductName>
      <Install>true</Install>
    </BootstrapperPackage>
  </ItemGroup>
  <ItemGroup />
  <Import Project="$(MSBuildBinPath)\Microsoft.CSharp.targets" />
  <PropertyGroup>
    <PreBuildEvent>
    </PreBuildEvent>
    <PostBuildEvent>
    </PostBuildEvent>
  </PropertyGroup>
</Project><|MERGE_RESOLUTION|>--- conflicted
+++ resolved
@@ -362,11 +362,8 @@
     <Compile Include="TestException.cs">
       <SubType>Code</SubType>
     </Compile>
-<<<<<<< HEAD
     <Compile Include="TypeResolution.cs" />
-=======
     <Compile Include="WebTemplateBase.cs" />
->>>>>>> cf19539f
     <Compile Include="XmlFileErrorLog.cs">
       <SubType>Code</SubType>
     </Compile>
